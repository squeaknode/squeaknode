# MIT License
#
# Copyright (c) 2020 Jonathan Zernik
#
# Permission is hereby granted, free of charge, to any person obtaining a copy
# of this software and associated documentation files (the "Software"), to deal
# in the Software without restriction, including without limitation the rights
# to use, copy, modify, merge, publish, distribute, sublicense, and/or sell
# copies of the Software, and to permit persons to whom the Software is
# furnished to do so, subject to the following conditions:
#
# The above copyright notice and this permission notice shall be included in all
# copies or substantial portions of the Software.
#
# THE SOFTWARE IS PROVIDED "AS IS", WITHOUT WARRANTY OF ANY KIND, EXPRESS OR
# IMPLIED, INCLUDING BUT NOT LIMITED TO THE WARRANTIES OF MERCHANTABILITY,
# FITNESS FOR A PARTICULAR PURPOSE AND NONINFRINGEMENT. IN NO EVENT SHALL THE
# AUTHORS OR COPYRIGHT HOLDERS BE LIABLE FOR ANY CLAIM, DAMAGES OR OTHER
# LIABILITY, WHETHER IN AN ACTION OF CONTRACT, TORT OR OTHERWISE, ARISING FROM,
# OUT OF OR IN CONNECTION WITH THE SOFTWARE OR THE USE OR OTHER DEALINGS IN THE
# SOFTWARE.
from __future__ import print_function

import datetime
import time

import pytest
from squeak.core import CheckSqueak
from squeak.core import CSqueak

from proto import lnd_pb2 as ln
from proto import squeak_admin_pb2
from tests.util import channel
from tests.util import clear_sell_price
from tests.util import create_contact_profile
from tests.util import create_saved_peer
from tests.util import create_signing_profile
from tests.util import delete_profile
from tests.util import delete_squeak
from tests.util import download_squeak
from tests.util import free_price
from tests.util import get_default_peer_port
from tests.util import get_external_address
from tests.util import get_hash
from tests.util import get_network
from tests.util import get_peer_by_address
from tests.util import get_profile_by_pubkey
from tests.util import get_pubkey_squeak_displays
from tests.util import get_search_squeaks
from tests.util import get_sell_price
from tests.util import get_squeak_display
from tests.util import get_squeak_profile
from tests.util import import_signing_profile
from tests.util import make_squeak
from tests.util import peer_connection
from tests.util import send_coins
from tests.util import set_sell_price
from tests.util import subscribe_squeak_ancestor_entries
from tests.util import subscribe_squeak_entry


def test_get_network(admin_stub):
    # Get the network
    network = get_network(admin_stub)

    assert network == "simnet"


def test_get_sell_price(admin_stub):
    # Get the sell price
    price = get_sell_price(admin_stub)

    assert price.price_msat == 1000000

    set_sell_price(admin_stub, 98765)
    price = get_sell_price(admin_stub)

    assert price.price_msat == 98765

    clear_sell_price(admin_stub)
    price = get_sell_price(admin_stub)

    assert price.price_msat == 1000000


def test_get_external_address(admin_stub):
    # Get the external address
    external_address = get_external_address(admin_stub)

    print(external_address)
    # assert external_address.host is not None and len(external_address.host) > 0
    assert external_address.host == 'myexternaladdress.com'
    # assert external_address.port > 0
    assert external_address.port == 8765


def test_get_default_peer_port(admin_stub):
    # Get the default peer port
    default_peer_port = get_default_peer_port(admin_stub)

    print(default_peer_port)
    assert default_peer_port == 18777


def test_reprocess_received_payments(admin_stub):
    # Reprocess received payments
    reprocess_received_payments_response = admin_stub.ReprocessReceivedPayments(
        squeak_admin_pb2.ReprocessReceivedPaymentsRequest()
    )

    assert reprocess_received_payments_response is not None


def test_get_profile(admin_stub, signing_profile_id):
    # Get the squeak profile
    squeak_profile = get_squeak_profile(admin_stub, signing_profile_id)
    # address = squeak_profile.address
    pubkey = squeak_profile.pubkey
    name = squeak_profile.profile_name

    # Get the same squeak profile by address
    # get_squeak_profile_by_pubkey_response = admin_stub.GetSqueakProfileByAddress(
    #     squeak_admin_pb2.GetSqueakProfileByAddressRequest(
    #         pubkey=pubkey,
    #     )
    # )
    profile = get_profile_by_pubkey(admin_stub, pubkey)
    # assert address == get_squeak_profile_by_address_response.squeak_profile.address
    assert pubkey == profile.pubkey
    assert name == profile.profile_name

    # Get the same squeak profile by name
    get_squeak_profile_by_name_response = admin_stub.GetSqueakProfileByName(
        squeak_admin_pb2.GetSqueakProfileByNameRequest(
            name=name,
        )
    )
    assert pubkey == get_squeak_profile_by_name_response.squeak_profile.pubkey
    assert name == get_squeak_profile_by_name_response.squeak_profile.profile_name


def test_make_squeak(admin_stub, signing_profile_id):
    # Create a new squeak using the new profile
    make_squeak_content = "Hello from the profile on the server!"
    make_squeak_hash = make_squeak(
        admin_stub, signing_profile_id, make_squeak_content)
    assert len(make_squeak_hash) == 32 * 2

    # Get the squeak display item
    get_squeak_display_entry = get_squeak_display(
        admin_stub, make_squeak_hash)
    assert get_squeak_display_entry.squeak_hash == make_squeak_hash
    assert (
        get_squeak_display_entry.content_str == "Hello from the profile on the server!"
    )
    # assert get_squeak_display_response.squeak_display_entry.author_address == signing_profile_address
    assert get_squeak_display_entry.is_author_known
    assert get_squeak_display_entry.HasField("author")
    assert len(
        get_squeak_display_entry.author.profile_image) > 0
    assert not get_squeak_display_entry.is_reply
    assert not bool(get_squeak_display_entry.reply_to)
    assert len(get_squeak_display_entry.secret_key_hex) == 32 * 2

    # Block time should be within the past hour
    block_time = datetime.datetime.fromtimestamp(
        get_squeak_display_entry.block_time,
    )
    one_hour = datetime.timedelta(hours=1)
    assert block_time > datetime.datetime.now() - one_hour
    assert block_time < datetime.datetime.now() + one_hour

    # Get the squeak profile
    squeak_profile = get_squeak_profile(admin_stub, signing_profile_id)
    squeak_profile_pubkey = squeak_profile.pubkey
    squeak_profile_name = squeak_profile.profile_name

    # Get all squeak displays for the known address
    # get_address_squeak_display_response = admin_stub.GetAddressSqueakDisplays(
    #     squeak_admin_pb2.GetAddressSqueakDisplaysRequest(
    #         pubkey=squeak_profile_pubkey,
    #         limit=100,
    #     ),
    # )
    address_squeak_displays = get_pubkey_squeak_displays(
        admin_stub, squeak_profile_pubkey, 100)

    assert len(address_squeak_displays) == 1
    for (
        squeak_display_entry
    ) in address_squeak_displays:
        assert squeak_display_entry.author.profile_name == squeak_profile_name
        assert squeak_display_entry.author.pubkey == squeak_profile_pubkey

    # check serialized squeak hex string
    serialized_squeak_hex = get_squeak_display_entry.serialized_squeak_hex
    # print("serialized_squeak_hex: {}".format(serialized_squeak_hex))
    assert len(serialized_squeak_hex) > 200
    serialized_squeak = bytes.fromhex(serialized_squeak_hex)
    deserialized_squeak = CSqueak.deserialize(serialized_squeak)
    assert get_hash(deserialized_squeak) == make_squeak_hash
    CheckSqueak(deserialized_squeak)


def test_make_reply_squeak(
    admin_stub, saved_squeak_hash, signing_profile_id
):
    # Make another squeak as a reply
    reply_1_squeak_hash = make_squeak(
        admin_stub,
        signing_profile_id,
        "Reply #1",
        saved_squeak_hash,
    )

    # Make a second squeak as a reply
    reply_2_squeak_hash = make_squeak(
        admin_stub,
        signing_profile_id,
        "Reply #2",
        reply_1_squeak_hash,
    )

    # Get the squeak and check that the reply field is correct
    get_reply_squeak_display_entry = get_squeak_display(
        admin_stub, reply_2_squeak_hash)
    assert (
        get_reply_squeak_display_entry.squeak_hash == reply_2_squeak_hash
    )
    assert (
        get_reply_squeak_display_entry.reply_to == reply_1_squeak_hash
    )

    # Get the ancestors of the latest reply squeak
    get_ancestors_response = admin_stub.GetAncestorSqueakDisplays(
        squeak_admin_pb2.GetAncestorSqueakDisplaysRequest(
            squeak_hash=reply_2_squeak_hash,
        )
    )
    assert len(get_ancestors_response.squeak_display_entries) == 3

    # Get the replies of the original squeak
    get_replies_response = admin_stub.GetReplySqueakDisplays(
        squeak_admin_pb2.GetReplySqueakDisplaysRequest(
            squeak_hash=saved_squeak_hash,
            limit=100,
        )
    )
    assert len(get_replies_response.squeak_display_entries) == 1
    assert reply_1_squeak_hash in [
        entry.squeak_hash
        for entry in get_replies_response.squeak_display_entries
    ]


def test_make_private_squeak(admin_stub, signing_profile_id, recipient_contact_profile_id):
    make_squeak_content = "This is a private squeak!"
    make_squeak_hash = make_squeak(
        admin_stub,
        signing_profile_id,
        make_squeak_content,
        recipient_profile_id=recipient_contact_profile_id,
    )
    assert len(make_squeak_hash) == 32 * 2

    # Get the squeak display item
    get_squeak_display_entry = get_squeak_display(
        admin_stub, make_squeak_hash)
    assert get_squeak_display_entry.squeak_hash == make_squeak_hash
    assert (
        get_squeak_display_entry.content_str == "This is a private squeak!"
    )
    assert get_squeak_display_entry.is_author_known
    assert get_squeak_display_entry.HasField("author")
    assert len(
        get_squeak_display_entry.author.profile_image) > 0
    assert not get_squeak_display_entry.is_reply
    assert not bool(get_squeak_display_entry.reply_to)
    assert len(get_squeak_display_entry.secret_key_hex) == 32 * 2


def test_make_signing_profile(admin_stub):
    # Create a new signing profile
    profile_name = "test_signing_profile_name"
    profile_id = create_signing_profile(admin_stub, profile_name)

    # Get the new squeak profile
    squeak_profile = get_squeak_profile(admin_stub, profile_id)
    assert squeak_profile.profile_name == profile_name
    squeak_profile_pubkey = squeak_profile.pubkey

    # Get all signing profiles
    get_signing_profiles_response = admin_stub.GetSigningProfiles(
        squeak_admin_pb2.GetSigningProfilesRequest()
    )
    signing_profile_names = [
        profile.profile_name
        for profile in get_signing_profiles_response.squeak_profiles
    ]
    assert profile_name in signing_profile_names

    # Get squeak profile by address
    # get_profile_by_address_response = admin_stub.GetSqueakProfileByAddress(
    #     squeak_admin_pb2.GetSqueakProfileByAddressRequest(
    #         pubkey=squeak_profile_pubkey
    #     )
    # )
    profile = get_profile_by_pubkey(admin_stub, squeak_profile_pubkey)
    assert profile.profile_name == profile_name

    # Export the private key, delete the profile, and re-import it.
    get_private_key_response = admin_stub.GetSqueakProfilePrivateKey(
        squeak_admin_pb2.GetSqueakProfilePrivateKeyRequest(
            profile_id=profile_id,
        )
    )
    private_key = get_private_key_response.private_key

    delete_profile(admin_stub, profile_id)
    new_profile_id = import_signing_profile(
        admin_stub,
        "imported_profile_name",
        private_key,
    )

    # Get the new imported profile
    squeak_profile = get_squeak_profile(admin_stub, new_profile_id)
    assert squeak_profile.profile_name == "imported_profile_name"
    assert squeak_profile.pubkey == squeak_profile_pubkey


def test_make_contact_profile(admin_stub, public_key):
    # Create a new contact profile
    contact_name = "test_contact_profile_name"
    contact_profile_id = create_contact_profile(
        admin_stub, contact_name, public_key)

    # Get all contact profiles
    get_contact_profiles_response = admin_stub.GetContactProfiles(
        squeak_admin_pb2.GetContactProfilesRequest()
    )
    contact_profile_names = [
        profile.profile_name
        for profile in get_contact_profiles_response.squeak_profiles
    ]
    contact_profile_ids = [
        profile.profile_id
        for profile in get_contact_profiles_response.squeak_profiles
    ]
    assert contact_name in contact_profile_names
    assert contact_profile_id in contact_profile_ids


def test_make_signing_profile_empty_name(admin_stub):
    # Try to create a new signing profile with an empty name
    with pytest.raises(Exception) as excinfo:
        create_signing_profile(admin_stub, "")
    assert "Profile name cannot be empty." in str(excinfo.value)


def test_make_contact_profile_empty_name(admin_stub, public_key):
    # Try to create a new contact profile with an empty name
    with pytest.raises(Exception) as excinfo:
        create_contact_profile(admin_stub, "", public_key)
    assert "Profile name cannot be empty." in str(excinfo.value)


def test_set_profile_following(admin_stub, contact_profile_id):
    # Set the profile to be following
    admin_stub.SetSqueakProfileFollowing(
        squeak_admin_pb2.SetSqueakProfileFollowingRequest(
            profile_id=contact_profile_id,
            following=True,
        )
    )

    # Get the squeak profile again
    squeak_profile = get_squeak_profile(admin_stub, contact_profile_id)
    assert squeak_profile.following

    # Set the profile to be not following
    admin_stub.SetSqueakProfileFollowing(
        squeak_admin_pb2.SetSqueakProfileFollowingRequest(
            profile_id=contact_profile_id,
            following=False,
        )
    )

    # Get the squeak profile again
    squeak_profile = get_squeak_profile(admin_stub, contact_profile_id)
    assert not squeak_profile.following


def test_rename_profile(admin_stub, contact_profile_id, random_name):
    # Rename the profile to something new
    admin_stub.RenameSqueakProfile(
        squeak_admin_pb2.RenameSqueakProfileRequest(
            profile_id=contact_profile_id,
            profile_name=random_name,
        )
    )

    # Get the squeak profile
    squeak_profile = get_squeak_profile(admin_stub, contact_profile_id)
    assert squeak_profile.profile_name == random_name


def test_set_profile_image(admin_stub, contact_profile_id, random_image, random_image_base64_string):
    # print("random_image: {}".format(random_image))
    # print("random_image_base64_string: {}".format(random_image_base64_string))
    # Set the profile image to something new
    admin_stub.SetSqueakProfileImage(
        squeak_admin_pb2.SetSqueakProfileImageRequest(
            profile_id=contact_profile_id,
            profile_image=random_image_base64_string,
        )
    )

    # Get the squeak profile
    squeak_profile = get_squeak_profile(admin_stub, contact_profile_id)
    assert squeak_profile.profile_image == random_image_base64_string
    assert squeak_profile.has_custom_profile_image

    # Clear the profile image
    admin_stub.ClearSqueakProfileImage(
        squeak_admin_pb2.ClearSqueakProfileImageRequest(
            profile_id=contact_profile_id,
        )
    )

    # Get the squeak profile
    squeak_profile = get_squeak_profile(admin_stub, contact_profile_id)
    assert squeak_profile.profile_image != random_image_base64_string
    assert not squeak_profile.has_custom_profile_image


def test_delete_profile(admin_stub, random_name, public_key, contact_profile_id):
    # Delete the profile
    delete_profile(admin_stub, contact_profile_id)

    # Try to get the profile and fail
    squeak_profile = get_squeak_profile(admin_stub, contact_profile_id)
    assert squeak_profile is None

    get_squeak_profile_by_name_response = admin_stub.GetSqueakProfileByName(
        squeak_admin_pb2.GetSqueakProfileByNameRequest(
            name=random_name,
        )
    )
    assert not get_squeak_profile_by_name_response.HasField("squeak_profile")

    # get_squeak_profile_by_pubkey_response = admin_stub.GetSqueakProfileByAddress(
    #     squeak_admin_pb2.GetSqueakProfileByAddressRequest(
    #         pubkey=public_key.to_bytes().hex(),
    #     )
    # )
    profile = get_profile_by_pubkey(admin_stub, public_key.to_bytes().hex())
    # assert not get_squeak_profile_by_pubkey_response.HasField(
    #     "squeak_profile")
    assert profile is None


def test_get_profile_private_key(admin_stub, signing_profile_id):
    # Get the private key
    private_key_response = admin_stub.GetSqueakProfilePrivateKey(
        squeak_admin_pb2.GetSqueakProfilePrivateKeyRequest(
            profile_id=signing_profile_id,
        )
    )

    # print(private_key_response.private_key)
    assert len(private_key_response.private_key) > 0


def test_get_following_squeaks(
    admin_stub, saved_squeak_hash, signing_profile_id
):
    # Set the profile to be following
    admin_stub.SetSqueakProfileFollowing(
        squeak_admin_pb2.SetSqueakProfileFollowingRequest(
            profile_id=signing_profile_id,
            following=True,
        )
    )

    # Get all squeak displays for the known address
    get_timeline_squeak_display_response = admin_stub.GetTimelineSqueakDisplays(
        squeak_admin_pb2.GetTimelineSqueakDisplaysRequest(
            limit=100,
        )
    )
    assert len(get_timeline_squeak_display_response.squeak_display_entries) >= 1
    for (
        squeak_display_entry
    ) in get_timeline_squeak_display_response.squeak_display_entries:
        # TODO: check the profile id of the squeak display entry
        # assert squeak_display_entry.profile_id == signing_profile_id
        pass


def test_delete_squeak(admin_stub, saved_squeak_hash):
    # Delete the squeak
    delete_squeak(admin_stub, saved_squeak_hash)
    # Try to get the squeak display item
    squeak_display_entry = get_squeak_display(
        admin_stub, saved_squeak_hash)

    assert squeak_display_entry is None


def test_create_peer(admin_stub):
    # Add a new peer
    peer_id = create_saved_peer(
        admin_stub,
        "fake_peer_name",
        "fake_host",
        1234,
    )

    # Get the new peer
    get_peer_response = admin_stub.GetPeer(
        squeak_admin_pb2.GetPeerRequest(
            peer_id=peer_id,
        )
    )
    assert get_peer_response.squeak_peer.peer_address.host == "fake_host"
    assert get_peer_response.squeak_peer.peer_address.port == 1234

    # Get all peers
    get_peers_response = admin_stub.GetPeers(
        squeak_admin_pb2.GetPeersRequest())
    peer_hosts = [
        squeak_peer.peer_address.host
        for squeak_peer in get_peers_response.squeak_peers
    ]
    assert "fake_host" in peer_hosts

    # Get the new peer by address
    get_peer_by_address_response = get_peer_by_address(
        admin_stub,
        host="fake_host",
        port=1234,
    )
    assert get_peer_by_address_response.peer_name == "fake_peer_name"
    assert get_peer_response.squeak_peer.autoconnect


def test_set_peer_autoconnect(admin_stub, peer_id):
    # Set the peer to be autoconnect
    admin_stub.SetPeerAutoconnect(
        squeak_admin_pb2.SetPeerAutoconnectRequest(
            peer_id=peer_id,
            autoconnect=True,
        )
    )

    # Get the peer again
    get_peer_response = admin_stub.GetPeer(
        squeak_admin_pb2.GetPeerRequest(
            peer_id=peer_id,
        )
    )
    assert get_peer_response.squeak_peer.autoconnect

    # Set the peer to be not autoconnect
    admin_stub.SetPeerAutoconnect(
        squeak_admin_pb2.SetPeerAutoconnectRequest(
            peer_id=peer_id,
            autoconnect=False,
        )
    )

    # Get the peer again
    get_peer_response = admin_stub.GetPeer(
        squeak_admin_pb2.GetPeerRequest(
            peer_id=peer_id,
        )
    )
    assert not get_peer_response.squeak_peer.autoconnect


def test_rename_peer(admin_stub, peer_id, random_name):
    # Rename the peer
    admin_stub.RenamePeer(
        squeak_admin_pb2.RenamePeerRequest(
            peer_id=peer_id,
            peer_name=random_name,
        )
    )

    # Get the peer again
    get_peer_response = admin_stub.GetPeer(
        squeak_admin_pb2.GetPeerRequest(
            peer_id=peer_id,
        )
    )
    assert get_peer_response.squeak_peer.peer_name == random_name


def test_delete_peer(admin_stub, peer_id):
    # Delete the peer
    admin_stub.DeletePeer(
        squeak_admin_pb2.DeletePeerRequest(
            peer_id=peer_id,
        )
    )

    get_peer_response = admin_stub.GetPeer(
        squeak_admin_pb2.GetPeerRequest(
            peer_id=peer_id,
        )
    )
    assert not get_peer_response.HasField("squeak_peer")


def test_send_coins(admin_stub, other_admin_stub):
    new_address_response = admin_stub.LndNewAddress(ln.NewAddressRequest())
    send_coins_response = send_coins(
        other_admin_stub, new_address_response.address, 55555555
    )
    time.sleep(10)
    get_transactions_response = admin_stub.LndGetTransactions(
        ln.GetTransactionsRequest()
    )

    assert any(
        [
            transaction.tx_hash == send_coins_response.txid
            for transaction in get_transactions_response.transactions
        ]
    )


def test_buy_squeak(
    admin_stub,
    other_admin_stub,
    signing_profile_id,
    saved_squeak_hash,
    admin_peer,
):
    # Download squeak
    download_squeak(other_admin_stub, saved_squeak_hash)

    # Get the sent offers from the seller node
    get_sent_offers_response = admin_stub.GetSentOffers(
        squeak_admin_pb2.GetSentOffersRequest(),
    )
    squeak_hashes = [
        sent_offer.squeak_hash
        for sent_offer in get_sent_offers_response.sent_offers
    ]
    assert saved_squeak_hash in squeak_hashes

    # Get the buy offer
    get_buy_offers_response = other_admin_stub.GetBuyOffers(
        squeak_admin_pb2.GetBuyOffersRequest(
            squeak_hash=saved_squeak_hash,
        )
    )
    # print(get_buy_offers_response)
    assert len(get_buy_offers_response.offers) > 0

    offer = get_buy_offers_response.offers[0]

    print("Tring to connect LND peer with offer: {}".format(offer))
    with peer_connection(
        other_admin_stub, offer.node_host, offer.node_pubkey
    ), channel(other_admin_stub, offer.node_pubkey, 1000000):

        print("Channel context manager opened.")

        # Pay the offer
        list_channels_response = other_admin_stub.LndListChannels(
            ln.ListChannelsRequest(
                active_only=True,
            )
        )
        print("list_channels_response: {}".format(list_channels_response))

        # Pay the offer
        pay_offer_response = other_admin_stub.PayOffer(
            squeak_admin_pb2.PayOfferRequest(
                offer_id=offer.offer_id,
            )
        )
        # print(pay_offer_response)
        assert pay_offer_response.sent_payment_id > 0

        # Get the squeak display item
        get_squeak_display_entry = get_squeak_display(
            other_admin_stub, saved_squeak_hash)
        assert (
            get_squeak_display_entry.content_str == "Hello from the profile on the server!"
        )

        # Get all sent payments
        get_sent_payments_response = other_admin_stub.GetSentPayments(
            squeak_admin_pb2.GetSentPaymentsRequest(
                limit=10,
            ),
        )
        squeak_hashes = [
            sent_payment.squeak_hash
            for sent_payment in get_sent_payments_response.sent_payments
        ]
        assert saved_squeak_hash in squeak_hashes

        # Get the single sent payment
        for sent_payment in get_sent_payments_response.sent_payments:
            if sent_payment.squeak_hash == saved_squeak_hash:
                sent_payment_id = sent_payment.sent_payment_id
        get_sent_payment_response = other_admin_stub.GetSentPayment(
            squeak_admin_pb2.GetSentPaymentRequest(
                sent_payment_id=sent_payment_id,
            ),
        )
        assert saved_squeak_hash == get_sent_payment_response.sent_payment.squeak_hash
        assert get_sent_payment_response.sent_payment.price_msat == 1000000
        assert get_sent_payment_response.sent_payment.valid

        # Get the received payment from the seller node
        get_received_payments_response = admin_stub.GetReceivedPayments(
            squeak_admin_pb2.GetReceivedPaymentsRequest(
                limit=100,
            ),
        )
        # print(
        #     "get_received_payments_response: {}".format(
        #         get_received_payments_response)
        # )
        payment_hashes = [
            received_payment.payment_hash
            for received_payment in get_received_payments_response.received_payments
        ]
        assert sent_payment.payment_hash in payment_hashes
        for received_payment in get_received_payments_response.received_payments:
            received_payment_time_ms = received_payment.time_ms
            # print("received_payment_time_s: {}".format(
            #     received_payment_time_s))
            received_payment_time = datetime.datetime.fromtimestamp(
                received_payment_time_ms / 1000,
            )
            five_minutes = datetime.timedelta(minutes=5)
            assert received_payment_time > datetime.datetime.now() - five_minutes
            assert received_payment_time < datetime.datetime.now()
            assert len(received_payment.peer_address.host) > 4

        # Subscribe to received payments starting from index zero
        subscribe_received_payments_response = admin_stub.SubscribeReceivedPayments(
            squeak_admin_pb2.SubscribeReceivedPaymentsRequest(
                payment_index=0,
            ),
        )
        for payment in subscribe_received_payments_response:
            # print("Got payment from subscription: {}".format(payment))
            assert payment.received_payment_id == 1
            break

        # Get the payment summary from the seller node
        get_payment_summary_response = admin_stub.GetPaymentSummary(
            squeak_admin_pb2.GetPaymentSummaryRequest(),
        )
        # print(
        #     "get_payment_summary_response from seller: {}".format(
        #         get_payment_summary_response)
        # )
        assert get_payment_summary_response.payment_summary.num_received_payments > 0
        assert get_payment_summary_response.payment_summary.amount_earned_msat > 0

        # Get the payment summary from the buyer node
        get_payment_summary_response = other_admin_stub.GetPaymentSummary(
            squeak_admin_pb2.GetPaymentSummaryRequest(),
        )
        # print(
        #     "get_payment_summary_response from buyer: {}".format(
        #         get_payment_summary_response)
        # )
        assert get_payment_summary_response.payment_summary.num_sent_payments > 0
        assert get_payment_summary_response.payment_summary.amount_spent_msat > 0

    print("Channel context manager closed.")


def test_download_free_squeak(
    admin_stub,
    other_admin_stub,
    saved_squeak_hash,
    admin_peer,
):
    with free_price(admin_stub):
        # Download squeak
        download_result = download_squeak(other_admin_stub, saved_squeak_hash)
        print('download_result:')
        print(download_result)
        assert download_result.number_downloaded == 1
        assert download_result.number_requested == 1

    # Get the squeak display item
    get_squeak_display_entry = get_squeak_display(
        other_admin_stub, saved_squeak_hash)
    assert (
        get_squeak_display_entry.content_str == "Hello from the profile on the server!"
    )


def test_download_single_squeak(
    admin_stub,
    other_admin_stub,
    signing_profile_id,
    saved_squeak_hash,
    admin_peer,
):

    with subscribe_squeak_entry(other_admin_stub, saved_squeak_hash) as subscription_queue, \
            subscribe_squeak_ancestor_entries(other_admin_stub, saved_squeak_hash) as ancestor_subscription_queue:

        # Get the squeak display item (should be empty)
        squeak_display_entry = get_squeak_display(
            other_admin_stub, saved_squeak_hash)
        assert squeak_display_entry is None

        # Get buy offers for the squeak hash (should be empty)
        get_buy_offers_response = other_admin_stub.GetBuyOffers(
            squeak_admin_pb2.GetBuyOffersRequest(
                squeak_hash=saved_squeak_hash,
            )
        )
        # print(get_buy_offers_response)
        assert len(get_buy_offers_response.offers) == 0

        # Download squeak
        download_result = download_squeak(other_admin_stub, saved_squeak_hash)
        assert download_result.number_downloaded == 1
        assert download_result.number_requested == 1

        # Get the squeak display item
        squeak_display_entry = get_squeak_display(
            other_admin_stub, saved_squeak_hash)
        assert squeak_display_entry is not None

        # Get the buy offer
        get_buy_offers_response = other_admin_stub.GetBuyOffers(
            squeak_admin_pb2.GetBuyOffersRequest(
                squeak_hash=saved_squeak_hash,
            )
        )
        # print(get_buy_offers_response)
        assert len(get_buy_offers_response.offers) > 0

        item = subscription_queue.get()
        print("subscription_queue item:")
        print(item)
        assert item.squeak_hash == saved_squeak_hash

        item = ancestor_subscription_queue.get()
        print("ancestor_subscription_queue item:")
        print(item)
        assert item[0].squeak_hash == saved_squeak_hash


<<<<<<< HEAD
def test_download_squeaks_for_pubkey(
    admin_stub,
    other_admin_stub,
    signing_profile_id,
    saved_squeak_hash,
):
    squeak_profile = get_squeak_profile(admin_stub, signing_profile_id)
    squeak_profile_pubkey = squeak_profile.pubkey

    with subscribe_squeaks_for_address(other_admin_stub, squeak_profile_pubkey) as subscription_queue:

        # Get the squeak display item (should be empty)
        squeak_display_entry = get_squeak_display(
            other_admin_stub, saved_squeak_hash)
        assert squeak_display_entry is None

        # Get buy offers for the squeak hash (should be empty)
        get_buy_offers_response = other_admin_stub.GetBuyOffers(
            squeak_admin_pb2.GetBuyOffersRequest(
                squeak_hash=saved_squeak_hash,
            )
        )
        # print(get_buy_offers_response)
        assert len(get_buy_offers_response.offers) == 0

        # Download squeaks for address
        download_result = download_squeaks_for_pubkey(
            other_admin_stub, squeak_profile_pubkey)
        assert download_result.number_downloaded == 1
        assert download_result.number_requested == 10

        # Get the squeak display item
        squeak_display_entry = get_squeak_display(
            other_admin_stub, saved_squeak_hash)
        assert squeak_display_entry is not None

        item = subscription_queue.get()
        print("item:")
        print(item)
        assert item.squeak_hash == saved_squeak_hash


=======
>>>>>>> a8ba458f
def test_like_squeak(admin_stub, saved_squeak_hash):
    # Get the squeak display item
    get_squeak_display_entry = get_squeak_display(
        admin_stub, saved_squeak_hash)
    assert (
        get_squeak_display_entry.liked_time_ms == 0
    )

    # Like the squeak
    admin_stub.LikeSqueak(
        squeak_admin_pb2.LikeSqueakRequest(
            squeak_hash=saved_squeak_hash,
        )
    )

    # Get the squeak display item
    get_squeak_display_entry = get_squeak_display(
        admin_stub, saved_squeak_hash)
    assert (
        get_squeak_display_entry.liked_time_ms > 0
    )

    # Unlike the squeak
    admin_stub.UnlikeSqueak(
        squeak_admin_pb2.UnlikeSqueakRequest(
            squeak_hash=saved_squeak_hash,
        )
    )

    # Get the squeak display item
    get_squeak_display_entry = get_squeak_display(
        admin_stub, saved_squeak_hash)
    assert (
        get_squeak_display_entry.liked_time_ms == 0
    )


<<<<<<< HEAD
def test_get_squeak_by_lookup(
    admin_stub,
    other_admin_stub,
    signing_profile_id,
    saved_squeak_hash,
):
    # Get the squeak profile
    squeak_profile = get_squeak_profile(admin_stub, signing_profile_id)
    squeak_profile_pubkey = squeak_profile.pubkey
    squeak_profile.profile_name

    # Get the squeak display item
    squeak_display_entry = get_squeak_display(
        other_admin_stub, saved_squeak_hash)
    assert squeak_display_entry is None

    # Sync squeaks
    download_result = download_squeaks(
        other_admin_stub,
        [squeak_profile_pubkey],
        -1,
        -1,
        None,
    )
    print(download_result)
    assert download_result.number_downloaded == 1
    assert download_result.number_requested == 10

    # Get the squeak display item
    squeak_display_entry = get_squeak_display(
        other_admin_stub, saved_squeak_hash)
    assert squeak_display_entry.squeak_hash == saved_squeak_hash


def test_subscribe_squeaks(
    admin_stub,
    other_admin_stub,
    signing_profile_id,
):

    # Get the squeak profile
    squeak_profile = get_squeak_profile(
        admin_stub, signing_profile_id)
    squeak_profile_pubkey = squeak_profile.pubkey
    squeak_profile_name = squeak_profile.profile_name

    # Add the contact profile to the other server and set the profile to be following
    public_key = public_key_from_hex(squeak_profile_pubkey)
    contact_profile_id = create_contact_profile(
        other_admin_stub, squeak_profile_name, public_key)
    other_admin_stub.SetSqueakProfileFollowing(
        squeak_admin_pb2.SetSqueakProfileFollowingRequest(
            profile_id=contact_profile_id,
            following=True,
        )
    )

    with free_price(admin_stub):
        # Create a new squeak using the new profile
        make_squeak_content = "Hello this message should be subscribed!"
        make_squeak_hash = make_squeak(
            admin_stub,
            signing_profile_id,
            make_squeak_content,
        )

        time.sleep(2)

        # Get the squeak display item
        squeak_display_entry = get_squeak_display(
            other_admin_stub,
            make_squeak_hash,
        )
        assert squeak_display_entry is not None

        # Get the squeak display item
        get_squeak_display_entry = get_squeak_display(
            other_admin_stub,
            make_squeak_hash,
        )
        assert (
            get_squeak_display_entry.content_str == make_squeak_content
        )


=======
>>>>>>> a8ba458f
def test_search(admin_stub, signing_profile_id):
    make_squeak_content = "Just some random weird text."
    make_squeak_hash = make_squeak(
        admin_stub, signing_profile_id, make_squeak_content)
    assert len(make_squeak_hash) == 32 * 2

    # Get all squeak displays for the given search text.
    search_results = get_search_squeaks(
        admin_stub,
        "Weird",
    )
    assert len(search_results) == 1

    # Get all squeak displays for other search text that shouldn't be there.
    missing_search_results = get_search_squeaks(
        admin_stub,
        "strange",
    )
    assert len(missing_search_results) == 0<|MERGE_RESOLUTION|>--- conflicted
+++ resolved
@@ -858,51 +858,6 @@
         assert item[0].squeak_hash == saved_squeak_hash
 
 
-<<<<<<< HEAD
-def test_download_squeaks_for_pubkey(
-    admin_stub,
-    other_admin_stub,
-    signing_profile_id,
-    saved_squeak_hash,
-):
-    squeak_profile = get_squeak_profile(admin_stub, signing_profile_id)
-    squeak_profile_pubkey = squeak_profile.pubkey
-
-    with subscribe_squeaks_for_address(other_admin_stub, squeak_profile_pubkey) as subscription_queue:
-
-        # Get the squeak display item (should be empty)
-        squeak_display_entry = get_squeak_display(
-            other_admin_stub, saved_squeak_hash)
-        assert squeak_display_entry is None
-
-        # Get buy offers for the squeak hash (should be empty)
-        get_buy_offers_response = other_admin_stub.GetBuyOffers(
-            squeak_admin_pb2.GetBuyOffersRequest(
-                squeak_hash=saved_squeak_hash,
-            )
-        )
-        # print(get_buy_offers_response)
-        assert len(get_buy_offers_response.offers) == 0
-
-        # Download squeaks for address
-        download_result = download_squeaks_for_pubkey(
-            other_admin_stub, squeak_profile_pubkey)
-        assert download_result.number_downloaded == 1
-        assert download_result.number_requested == 10
-
-        # Get the squeak display item
-        squeak_display_entry = get_squeak_display(
-            other_admin_stub, saved_squeak_hash)
-        assert squeak_display_entry is not None
-
-        item = subscription_queue.get()
-        print("item:")
-        print(item)
-        assert item.squeak_hash == saved_squeak_hash
-
-
-=======
->>>>>>> a8ba458f
 def test_like_squeak(admin_stub, saved_squeak_hash):
     # Get the squeak display item
     get_squeak_display_entry = get_squeak_display(
@@ -940,94 +895,6 @@
     )
 
 
-<<<<<<< HEAD
-def test_get_squeak_by_lookup(
-    admin_stub,
-    other_admin_stub,
-    signing_profile_id,
-    saved_squeak_hash,
-):
-    # Get the squeak profile
-    squeak_profile = get_squeak_profile(admin_stub, signing_profile_id)
-    squeak_profile_pubkey = squeak_profile.pubkey
-    squeak_profile.profile_name
-
-    # Get the squeak display item
-    squeak_display_entry = get_squeak_display(
-        other_admin_stub, saved_squeak_hash)
-    assert squeak_display_entry is None
-
-    # Sync squeaks
-    download_result = download_squeaks(
-        other_admin_stub,
-        [squeak_profile_pubkey],
-        -1,
-        -1,
-        None,
-    )
-    print(download_result)
-    assert download_result.number_downloaded == 1
-    assert download_result.number_requested == 10
-
-    # Get the squeak display item
-    squeak_display_entry = get_squeak_display(
-        other_admin_stub, saved_squeak_hash)
-    assert squeak_display_entry.squeak_hash == saved_squeak_hash
-
-
-def test_subscribe_squeaks(
-    admin_stub,
-    other_admin_stub,
-    signing_profile_id,
-):
-
-    # Get the squeak profile
-    squeak_profile = get_squeak_profile(
-        admin_stub, signing_profile_id)
-    squeak_profile_pubkey = squeak_profile.pubkey
-    squeak_profile_name = squeak_profile.profile_name
-
-    # Add the contact profile to the other server and set the profile to be following
-    public_key = public_key_from_hex(squeak_profile_pubkey)
-    contact_profile_id = create_contact_profile(
-        other_admin_stub, squeak_profile_name, public_key)
-    other_admin_stub.SetSqueakProfileFollowing(
-        squeak_admin_pb2.SetSqueakProfileFollowingRequest(
-            profile_id=contact_profile_id,
-            following=True,
-        )
-    )
-
-    with free_price(admin_stub):
-        # Create a new squeak using the new profile
-        make_squeak_content = "Hello this message should be subscribed!"
-        make_squeak_hash = make_squeak(
-            admin_stub,
-            signing_profile_id,
-            make_squeak_content,
-        )
-
-        time.sleep(2)
-
-        # Get the squeak display item
-        squeak_display_entry = get_squeak_display(
-            other_admin_stub,
-            make_squeak_hash,
-        )
-        assert squeak_display_entry is not None
-
-        # Get the squeak display item
-        get_squeak_display_entry = get_squeak_display(
-            other_admin_stub,
-            make_squeak_hash,
-        )
-        assert (
-            get_squeak_display_entry.content_str == make_squeak_content
-        )
-
-
-=======
->>>>>>> a8ba458f
 def test_search(admin_stub, signing_profile_id):
     make_squeak_content = "Just some random weird text."
     make_squeak_hash = make_squeak(
